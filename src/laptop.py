--- conflicted
+++ resolved
@@ -259,114 +259,6 @@
             self.datalog.log(msg, topic_name="/aruco")
 
             ###### wait for the first sensor info to initialize the pose ######
-<<<<<<< HEAD
-            if self.initialise_pose == True:
-                self.est_pose_northings_m = self.measured_pose_northings_m
-                self.est_pose_eastings_m = self.measured_pose_eastings_m
-                self.est_pose_yaw_rad = self.measured_pose_yaw_rad
-
-                # get current time and determine timestep
-                self.t_prev = datetime.utcnow().timestamp() #initialise the time
-                self.t = 0 #elapsed time
-                time.sleep(0.1) #wait for approx a timestep before proceeding
-                
-                # Generate trajectory after initializing pose
-                self.generate_trajectory()
-                
-                # path and trajectory are initialised
-                self.initialise_pose = False 
-
-            if self.initialise_pose != True and self.measured_wheelrate_right is not None and self.measured_wheelrate_left is not None:  
-                ################### Motion Model ##############################
-                # convert true wheel speeds in to twist
-                q = Vector(2)            
-                q[0] = self.measured_wheelrate_right # wheel rate rad/s (measured)
-                q[1] = self.measured_wheelrate_left # wheel rate rad/s (measured)
-                u = self.ddrive.fwd_kinematics(q) 
-                
-                #determine the time step
-                t_now = datetime.utcnow().timestamp()        
-                        
-                dt = t_now - self.t_prev #timestep from last estimate
-                self.t += dt #add to the elapsed time
-                self.t_prev = t_now #update the previous timestep for the next loop
-
-                # take current pose estimate and update by twist
-                p_robot = Vector(3)
-                p_robot[0,0] = self.est_pose_northings_m
-                p_robot[1,0] = self.est_pose_eastings_m
-                p_robot[2,0] = self.est_pose_yaw_rad
-                                    
-                p_robot = rigid_body_kinematics(p_robot, u, dt)
-                p_robot[2] = p_robot[2] % (2 * np.pi)  # deal with angle wrapping          
-
-                # update for show_laptop.py            
-                self.est_pose_northings_m = p_robot[0,0]
-                self.est_pose_eastings_m = p_robot[1,0]
-                self.est_pose_yaw_rad = p_robot[2,0]
-
-                #################### Trajectory sample #################################    
-                # feedforward control: check wp progress and sample reference trajectory
-                self.path.wp_progress(self.t, p_robot, self.turning_radius)
-                p_ref, u_ref = self.path.p_u_sample(self.t)  # sample the path at the current elapsetime (i.e., seconds from start of motion modelling)
-
-                #SHOW 
-                self.est_pose_northings_m = p_ref[0,0]
-                self.est_pose_eastings_m = p_ref[1,0]
-                self.est_pose_yaw_rad = p_ref[2,0]
-
-                # feedback control: get pose change to desired trajectory from body
-                dp = Vector(3)  # Create vector for pose difference in e-frame
-                dp = p_ref - p_robot  # difference
-                dp[2] = (dp[2] + np.pi) % (2 * np.pi) - np.pi  # handle angle wrapping for yaw
-
-                # Transform difference to body frame
-                H_eb = HomogeneousTransformation(p_robot[0:2],p_robot[2])  # body to earth transform
-                ds = Inverse(H_eb.H_R) @ dp 
-
-                if self.initialise_control == True:
-                    # Initial gains when starting from rest
-                    self.k_n = (2*(u_ref[0]))/(self.L**2)
-                    self.k_g = u_ref[0]/self.L # heading gain
-                    self.initialise_control = False  # maths changes after first iteration
-
-
-                # IMPLEMENT EKF HERE
-
-
-                # update the controls
-                du = feedback_control(ds, self.k_s, self.k_n, self.k_g)
-
-                # total control - combine feedback and feedforward
-                u = u_ref + du #+ EKF ERROR
-
-                # ensure within performance limitations
-                if u[0] > self.v_max: u[0] = self.v_max
-                if u[0] < -self.v_max: u[0] = -self.v_max
-                if u[1] > self.w_max: u[1] = self.w_max
-                if u[1] < -self.w_max: u[1] = -self.w_max
-
-                # update control gains for next timestep
-                self.k_n = (2*u[0])/(self.L**2) # cross track gain
-                self.k_g = u[0]/self.L  # heading gain
-
-                # actuator commands                 
-                q = self.ddrive.inv_kinematics(u)            
-                print(f"q: {q}")
-                
-                wheel_speed_msg = Vector3Stamped()
-                wheel_speed_msg.vector.x = q[0,0]  # Right wheelspeed rad/s
-                wheel_speed_msg.vector.y = q[1,0]  # Left wheelspeed rad/s
-
-                self.cmd_wheelrate_right = wheel_speed_msg.vector.x
-                self.cmd_wheelrate_left = wheel_speed_msg.vector.y
-        ################################################################################
-
-                # > Act < #
-                # Send commands to the robot        
-                self.wheel_speed_pub.publish(wheel_speed_msg)
-                self.datalog.log(wheel_speed_msg, topic_name="/wheel_speeds_cmd")
-=======
         if self.initialise_pose == True:
             self.est_pose_northings_m = self.measured_pose_northings_m
             self.est_pose_eastings_m = self.measured_pose_eastings_m
@@ -413,9 +305,8 @@
             self.est_pose_yaw_rad = p_robot[2,0]
 
             #################### Trajectory sample #################################    
-            #if hasattr(self, 'path'):
             # feedforward control: check wp progress and sample reference trajectory
-            self.path.wp_progress(self.t, p_robot, self.turning_radius)  # fill turning radius
+            self.path.wp_progress(self.t, p_robot, self.turning_radius)
             p_ref, u_ref = self.path.p_u_sample(self.t)  # sample the path at the current elapsetime (i.e., seconds from start of motion modelling)
 
             #SHOW 
@@ -425,7 +316,7 @@
 
             # feedback control: get pose change to desired trajectory from body
             dp = Vector(3)  # Create vector for pose difference in e-frame
-            dp = p_ref - p_robot  # Northings difference
+            dp = p_ref - p_robot  # difference
             dp[2] = (dp[2] + np.pi) % (2 * np.pi) - np.pi  # handle angle wrapping for yaw
 
             # Transform difference to body frame
@@ -438,11 +329,15 @@
                 self.k_g = u_ref[0]/self.L # heading gain
                 self.initialise_control = False  # maths changes after first iteration
 
-            # update the controls
-            du = feedback_control(ds, self.k_s, self.k_n, self.k_g)
-
-            # total control - combine feedback and feedforward
-            u = u_ref + du
+
+                # IMPLEMENT EKF HERE
+
+
+                # update the controls
+                du = feedback_control(ds, self.k_s, self.k_n, self.k_g)
+
+                # total control - combine feedback and feedforward
+                u = u_ref + du #+ EKF ERROR
 
             # ensure within performance limitations
             if u[0] > self.v_max: u[0] = self.v_max
@@ -470,7 +365,6 @@
             # Send commands to the robot        
             self.wheel_speed_pub.publish(wheel_speed_msg)
             self.datalog.log(wheel_speed_msg, topic_name="/wheel_speeds_cmd")
->>>>>>> a37c0490
 
 
 if __name__ == "__main__":
